use crate::audio::AudioError;
use crate::cpu::instructions::{ExecutionError, ParseError};
use crate::cpu::{instructions, CgbSpeedMode, CpuRegisters};
use crate::graphics::GraphicsError;
use crate::input::{
    ControllerMap, Hotkey, HotkeyMap, JoypadState, JoystickError, Joysticks, KeyMap, KeyMapError,
};
use crate::memory::ioregisters::IoRegister;
use crate::memory::AddressSpace;
use crate::ppu::{PpuMode, PpuState};
use crate::serialize::SaveStateError;
use crate::startup::{EmulationState, SdlState};
use crate::timer::TimerCounter;
use crate::{apu, audio, cpu, graphics, input, ppu, serialize, timer, RunConfig};
use sdl2::event::Event;
use sdl2::pixels::PixelFormatEnum;
use sdl2::render::TextureValueError;
use std::io;
use std::sync::{Arc, Mutex};
use thiserror::Error;

#[derive(Error, Debug)]
pub enum RunError {
    #[error("error parsing CPU instruction: {source}")]
    InstructionParse {
        #[from]
        source: ParseError,
    },
    #[error("error executing CPU instruction: {source}")]
    InstructionExecute {
        #[from]
        source: ExecutionError,
    },
    #[error("error creating SDL2 texture: {source}")]
    TextureCreation {
        #[from]
        source: TextureValueError,
    },
    #[error("rendering error: {source}")]
    Rendering {
        #[from]
        source: GraphicsError,
    },
    #[error("audio playback error: {source}")]
    AudioPlayback {
        #[from]
        source: AudioError,
    },
    #[error("debug setup error: {source}")]
    DebugSetup {
        #[from]
        source: io::Error,
    },
    #[error("error writing cartridge RAM to sav file: {source}")]
    RamPersist {
        #[source]
        source: io::Error,
    },
    #[error("error processing input config: {source}")]
    InputConfig {
        #[from]
        source: KeyMapError,
    },
    #[error("error saving/loading save state: {source}")]
    SaveState {
        #[from]
        source: SaveStateError,
    },
    #[error("error opening controller device: {source}")]
    Controller {
        #[from]
        source: JoystickError,
    },
}

const CYCLES_PER_FRAME: u64 = 4 * 1024 * 1024 / 60;

/// Start and run the emulator until it terminates, either by closing it or due to an error.
pub fn run(
    emulation_state: EmulationState,
    sdl_state: SdlState,
    run_config: &RunConfig,
    quit_signal: Arc<Mutex<bool>>,
) -> Result<(), RunError> {
    log::info!("Running with config:\n{run_config}");

    let EmulationState {
        mut address_space,
        mut cpu_registers,
        mut ppu_state,
        mut apu_state,
        mut execution_mode,
    } = emulation_state;

    // Don't need explicit handles to subsystems because they won't be dropped until the function
    // returns
    let SdlState {
        audio_playback_queue,
        joystick_subsystem,
        mut canvas,
        mut event_pump,
        ..
    } = sdl_state;

    let texture_creator = canvas.texture_creator();
    let mut texture = texture_creator.create_texture_streaming(
        PixelFormatEnum::RGB24,
        ppu::SCREEN_WIDTH.into(),
        ppu::SCREEN_HEIGHT.into(),
    )?;

    let mut joypad_state = JoypadState::new();
    let mut timer_counter = TimerCounter::new();

    let key_map = KeyMap::from_config(&run_config.input_config)?;
    let hotkey_map = HotkeyMap::from_config(&run_config.hotkey_config)?;
    let mut joysticks = Joysticks::new(&joystick_subsystem);
    let controller_map = ControllerMap::from_config(&run_config.controller_config)?;

    let save_state_path = serialize::determine_save_state_path(&run_config.gb_file_path);

    let mut total_cycles = 0;

    // Track how many 4MHz clock cycles are "left over" when running in double speed mode
    let mut leftover_cpu_cycles = 0;
    'running: loop {
        input::update_joyp_register(&joypad_state, address_space.get_io_registers_mut());

        // Read TMA register before executing anything in case the instruction updates the register
        let timer_modulo = timer::read_timer_modulo(address_space.get_io_registers());

        // The number of 4MHz clock cycles
        // (CPU M-cycles * 4 in normal speed, CPU M-cycles * 2 in double speed)
        let mut cycles_required = leftover_cpu_cycles;
        while cycles_required < 4 {
            let tick_cycles = tick_cpu(&mut address_space, &mut cpu_registers, &ppu_state)?;

            if matches!(cpu_registers.cgb_speed_mode, CgbSpeedMode::Double) {
                cycles_required += tick_cycles / 2;
            } else {
                cycles_required += tick_cycles;
            }
        }
        leftover_cpu_cycles = cycles_required & 0x00000003;
        cycles_required &= 0xFFFFFFFC;

        let double_speed = matches!(cpu_registers.cgb_speed_mode, CgbSpeedMode::Double);

        // Process SDL events and write save file roughly once per frametime
        if total_cycles / CYCLES_PER_FRAME
            != (total_cycles + u64::from(cycles_required)) / CYCLES_PER_FRAME
        {
            if *quit_signal.lock().unwrap() {
                log::info!("Quit signal received, exiting main loop");
                break;
            }

            if let Some(audio_device_queue) = &audio_playback_queue {
                audio::push_samples(audio_device_queue, &mut apu_state, run_config)?;
            }

            // TODO better handle the unlikely scenario where a key is pressed *and released* between frames
            for event in event_pump.poll_iter() {
                if matches!(event, Event::JoyAxisMotion { .. }) {
                    log::trace!("Received SDL event: {event:?}");
                } else {
                    log::debug!("Received SDL event: {event:?}");
                }
                match event {
                    Event::Quit { .. } => {
                        break 'running;
                    }
                    Event::KeyDown {
                        keycode: Some(keycode),
                        ..
                    } => {
                        joypad_state.key_down(keycode, &key_map);

                        match input::check_for_hotkey(keycode, &hotkey_map) {
                            Some(Hotkey::Exit) => {
                                break 'running;
                            }
                            Some(Hotkey::ToggleFullscreen) => {
                                graphics::toggle_fullscreen(&mut canvas, run_config)?;
                            }
                            Some(Hotkey::SaveState) => {
                                let state = EmulationState {
                                    address_space,
                                    cpu_registers,
                                    ppu_state,
                                    apu_state,
                                    execution_mode,
                                };

                                serialize::save_state(&state, &save_state_path)?;

                                address_space = state.address_space;
                                cpu_registers = state.cpu_registers;
                                ppu_state = state.ppu_state;
                                apu_state = state.apu_state;
                                execution_mode = state.execution_mode;
                            }
                            Some(Hotkey::LoadState) => {
                                match serialize::load_state(
                                    &save_state_path,
                                    apu_state,
                                    &address_space,
                                ) {
                                    Ok(state) => {
                                        address_space = state.address_space;
                                        cpu_registers = state.cpu_registers;
                                        ppu_state = state.ppu_state;
                                        apu_state = state.apu_state;
                                    }
                                    Err((err, old_apu_state)) => {
                                        log::error!("error loading save state: {err}");

                                        apu_state = *old_apu_state;
                                    }
                                }
                            }
                            None => {}
                        }
                    }
                    Event::KeyUp {
                        keycode: Some(keycode),
                        ..
                    } => {
                        joypad_state.key_up(keycode, &key_map);
                    }
                    Event::JoyDeviceAdded { which, .. } => {
                        joysticks.device_added(which)?;
                    }
                    Event::JoyDeviceRemoved { which, .. } => {
                        joysticks.device_removed(which);
                    }
                    Event::JoyButtonDown { button_idx, .. } => {
                        joypad_state.joy_button_down(button_idx, &controller_map);
                    }
                    Event::JoyButtonUp { button_idx, .. } => {
                        joypad_state.joy_button_up(button_idx, &controller_map);
                    }
                    Event::JoyAxisMotion {
                        axis_idx, value, ..
                    } => {
                        joypad_state.joy_axis_motion(axis_idx, value, &controller_map);
                    }
                    _ => {}
                }
            }

            address_space
                .persist_cartridge_ram()
                .map_err(|err| RunError::RamPersist { source: err })?;
        }
        total_cycles += u64::from(cycles_required);

        // Timer updates pause while a VRAM DMA transfer is in progress
        if !ppu_state.is_vram_dma_in_progress() {
            let timer_cycles = if double_speed {
                // Timer and divider registers update twice as fast in double speed mode
                2 * u64::from(cycles_required)
            } else {
                cycles_required.into()
            };
            timer::update_timer_registers(
                address_space.get_io_registers_mut(),
                &mut timer_counter,
                timer_modulo,
                timer_cycles,
            );
        }

        let prev_mode = ppu_state.mode();
        let prev_enabled = ppu_state.enabled();
        for _ in (0..cycles_required).step_by(4) {
            ppu::progress_oam_dma_transfer(&mut ppu_state, &mut address_space);
            if double_speed {
                // OAM DMA transfers progress at double speed in double speed mode so call twice
                ppu::progress_oam_dma_transfer(&mut ppu_state, &mut address_space);
            }

            // Progress VRAM DMA transfer by 2 bytes per PPU M-cycle
            let current_mode = ppu_state.mode();
            ppu::progress_vram_dma_transfer(&mut ppu_state, &mut address_space, prev_mode);
            ppu::progress_vram_dma_transfer(&mut ppu_state, &mut address_space, current_mode);

            ppu::tick_m_cycle(&mut ppu_state, &mut address_space);

            apu::tick_m_cycle(
                &mut apu_state,
                address_space.get_io_registers_mut(),
                run_config.audio_60hz,
            );
        }

        // Check if the PPU just entered VBlank mode, which indicates that the next frame is ready
<<<<<<< HEAD
        // to render
        if prev_mode != PpuMode::VBlank && ppu_state.mode() == PpuMode::VBlank {
            graphics::render_frame(
                execution_mode,
                &ppu_state,
                &mut canvas,
                &mut texture,
                run_config,
            )?;
=======
        // to render. Also render a (blank) frame if the PPU was just disabled.
        if (prev_mode != Mode::VBlank && ppu_state.mode() == Mode::VBlank)
            || (prev_enabled && !ppu_state.enabled())
        {
            graphics::render_frame(&ppu_state, &mut canvas, &mut texture, run_config)?;
>>>>>>> 34c9becf
        }
    }

    Ok(())
}

fn tick_cpu(
    address_space: &mut AddressSpace,
    cpu_registers: &mut CpuRegisters,
    ppu_state: &PpuState,
) -> Result<u32, RunError> {
    if ppu_state.is_vram_dma_in_progress() {
        // CPU is halted while a VRAM DMA transfer is actively copying bytes
        return Ok(4);
    }

    let result = if let Some(wait_cycles_remaining) =
        cpu_registers.speed_switch_wait_cycles_remaining
    {
        if wait_cycles_remaining == 1 {
            cpu_registers.speed_switch_wait_cycles_remaining = None;
        } else {
            cpu_registers.speed_switch_wait_cycles_remaining = Some(wait_cycles_remaining - 1);
        }

        4
    } else if cpu::interrupt_triggered(cpu_registers, address_space) {
        cpu::execute_interrupt_service_routine(cpu_registers, address_space, ppu_state);

        cpu::ISR_CYCLES_REQUIRED
    } else if !cpu_registers.halted || cpu::interrupt_triggered_no_ime_check(address_space) {
        cpu_registers.halted = false;

        let (instruction, pc) =
            instructions::parse_next_instruction(address_space, cpu_registers.pc, ppu_state)?;

        log::trace!("Updating PC from 0x{:04X} to {:04X}", cpu_registers.pc, pc);
        cpu_registers.pc = pc;

        let cycles_required = instruction.cycles_required(cpu_registers);

        log::trace!("Executing instruction {instruction:04X?}, will take {cycles_required} cycles");
        log::trace!("CPU registers before instruction execution: {cpu_registers:04X?}");
        log::trace!(
            "IE register before instruction execution: {:02X}",
            address_space.get_ie_register()
        );
        log::trace!(
            "IF register before instruction execution: {:02X}",
            address_space
                .get_io_registers()
                .read_register(IoRegister::IF)
        );
        instruction.execute(address_space, cpu_registers, ppu_state)?;

        cycles_required
    } else {
        // Do nothing, let other processors execute for 1 M-cycle
        4
    };

    Ok(result)
}<|MERGE_RESOLUTION|>--- conflicted
+++ resolved
@@ -295,9 +295,8 @@
         }
 
         // Check if the PPU just entered VBlank mode, which indicates that the next frame is ready
-<<<<<<< HEAD
         // to render
-        if prev_mode != PpuMode::VBlank && ppu_state.mode() == PpuMode::VBlank {
+        if (prev_mode != PpuMode::VBlank && ppu_state.mode() == PpuMode::VBlank) || (prev_enabled && !ppu_state.enabled()) {
             graphics::render_frame(
                 execution_mode,
                 &ppu_state,
@@ -305,13 +304,6 @@
                 &mut texture,
                 run_config,
             )?;
-=======
-        // to render. Also render a (blank) frame if the PPU was just disabled.
-        if (prev_mode != Mode::VBlank && ppu_state.mode() == Mode::VBlank)
-            || (prev_enabled && !ppu_state.enabled())
-        {
-            graphics::render_frame(&ppu_state, &mut canvas, &mut texture, run_config)?;
->>>>>>> 34c9becf
         }
     }
 
